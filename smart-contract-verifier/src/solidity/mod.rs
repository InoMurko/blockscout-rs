--- conflicted
+++ resolved
@@ -1,21 +1,10 @@
-<<<<<<< HEAD
+mod bytecode;
 mod compiler;
+mod errors;
+mod metadata;
 mod solc_cli;
 mod verifier;
 
 pub(crate) use compiler::SolidityCompiler;
 pub(crate) use solc_cli::compile_using_cli;
-pub(crate) use verifier::{VerificationSuccess, Verifier};
-=======
-mod errors;
-mod verifier;
-
-mod bytecode;
-mod metadata;
-
-pub(crate) use verifier::{VerificationSuccess, Verifier};
-
-mod solc_cli;
-
-pub(crate) use solc_cli::compile_using_cli;
->>>>>>> a5abc94b
+pub(crate) use verifier::{VerificationSuccess, Verifier};