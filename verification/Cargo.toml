[package]
name = "verification"
version = "0.1.0"
# authors = [""]
edition = "2021"
repository = "https://github.com/blockscout/blockscout-rs/verification"

[dependencies]
actix-web = "4"
actix-rt = "2.7.0"
reqwest = { version = "0.11", features = ["json"] }
clap = { version = "3", features = ["derive"] }
serde = { version = "1", features = ["derive"] }
tokio = { version = "1", features = ["macros"] }
parking_lot = "0.12"
serde_json = "1"
log = "0.4"
env_logger = "0.9"
semver = "1.0"
anyhow = "1.0"
async-trait = "0.1"
thiserror = "1.0"
<<<<<<< HEAD
minicbor =  { version = "0.16", features = ["std"] }
bytes = "1.1"
config = "0.13"

ethers-solc = { git = "https://github.com/gakonst/ethers-rs", version = "0.3", features = ["svm-solc"] }
ethers-core = { git = "https://github.com/gakonst/ethers-rs", version = "0.6" }
# compability with ethers-solc
svm = { package = "svm-rs", version = "0.2.9", git = "https://github.com/roynalnaruto/svm-rs" }

[dev-dependencies]
futures = "0.3"
const_format = "0.2"
=======
sscanf = "0.2"
url = "2.2"
octocrab = "0.16"
futures = "0.3"
hex = "0.4"
>>>>>>> 03c7a471
<|MERGE_RESOLUTION|>--- conflicted
+++ resolved
@@ -20,10 +20,14 @@
 anyhow = "1.0"
 async-trait = "0.1"
 thiserror = "1.0"
-<<<<<<< HEAD
 minicbor =  { version = "0.16", features = ["std"] }
 bytes = "1.1"
 config = "0.13"
+sscanf = "0.2"
+url = "2.2"
+octocrab = "0.16"
+hex = "0.4"
+futures = "0.3"
 
 ethers-solc = { git = "https://github.com/gakonst/ethers-rs", version = "0.3", features = ["svm-solc"] }
 ethers-core = { git = "https://github.com/gakonst/ethers-rs", version = "0.6" }
@@ -31,12 +35,4 @@
 svm = { package = "svm-rs", version = "0.2.9", git = "https://github.com/roynalnaruto/svm-rs" }
 
 [dev-dependencies]
-futures = "0.3"
-const_format = "0.2"
-=======
-sscanf = "0.2"
-url = "2.2"
-octocrab = "0.16"
-futures = "0.3"
-hex = "0.4"
->>>>>>> 03c7a471
+const_format = "0.2"