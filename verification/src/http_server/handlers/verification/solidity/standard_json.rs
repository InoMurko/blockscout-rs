use super::types::VerificationRequest;
use crate::{
<<<<<<< HEAD
    compiler::{version::CompilerVersion, Compilers},
    http_server::handlers::verification::{solidity::types::StandardJson, VerificationResponse},
    solidity::compiler_fetcher::CompilerFetcher,
=======
    compiler::{CompilerVersion, Compilers},
    http_server::handlers::verification::VerificationResponse,
    solidity::CompilerFetcher,
>>>>>>> b35ba7d0
};
use actix_web::{
    error,
    web::{self, Json},
    Error,
};
use std::str::FromStr;

pub async fn verify(
    compilers: web::Data<Compilers<CompilerFetcher>>,
    params: Json<VerificationRequest<StandardJson>>,
) -> Result<Json<VerificationResponse>, Error> {
    let params = params.into_inner();
    let compiler_version =
        CompilerVersion::from_str(&params.compiler_version).map_err(error::ErrorBadRequest)?;
    let output = compilers
        .compile(&compiler_version, &params.content.into())
        .await;
    let _ = output;

    todo!("verify output")
}<|MERGE_RESOLUTION|>--- conflicted
+++ resolved
@@ -1,14 +1,8 @@
 use super::types::VerificationRequest;
 use crate::{
-<<<<<<< HEAD
-    compiler::{version::CompilerVersion, Compilers},
+    compiler::{CompilerVersion, Compilers},
     http_server::handlers::verification::{solidity::types::StandardJson, VerificationResponse},
-    solidity::compiler_fetcher::CompilerFetcher,
-=======
-    compiler::{CompilerVersion, Compilers},
-    http_server::handlers::verification::VerificationResponse,
     solidity::CompilerFetcher,
->>>>>>> b35ba7d0
 };
 use actix_web::{
     error,
