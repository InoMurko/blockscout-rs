--- conflicted
+++ resolved
@@ -1,12 +1,9 @@
-<<<<<<< HEAD
 use std::collections::HashMap;
 
-=======
 use ethers_solc::{
     artifacts::{Libraries, Settings},
     CompilerInput, EvmVersion,
 };
->>>>>>> 0fe90a43
 use serde::{Deserialize, Serialize};
 use std::{collections::BTreeMap, path::PathBuf, str::FromStr};
 
@@ -41,13 +38,13 @@
     contract_libraries: Option<Vec<ContractLibrary>>,
 }
 
-<<<<<<< HEAD
 #[derive(Debug, Deserialize, Serialize, PartialEq)]
 pub struct SourcifyRequest {
     pub address: String,
     pub chain: String,
     pub files: HashMap<String, String>,
-=======
+}
+
 impl TryFrom<FlattenedSource> for CompilerInput {
     type Error = anyhow::Error;
 
@@ -80,7 +77,6 @@
             settings,
         })
     }
->>>>>>> 0fe90a43
 }
 
 #[cfg(test)]
