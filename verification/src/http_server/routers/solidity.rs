use actix_web::web;

use super::Router;
use crate::{
    compiler::Compilers,
    config::SolidityConfiguration,
    http_server::handlers::{flatten, standard_json, version_list},
    solidity::{CompilerFetcher, Releases},
};

pub struct SolidityRouter {
    compilers: web::Data<Compilers<CompilerFetcher>>,
}

impl SolidityRouter {
    pub async fn new(config: SolidityConfiguration) -> anyhow::Result<Self> {
        let releases = Releases::fetch_from_url(&config.compilers_list_url)
            .await
            .map_err(anyhow::Error::msg)?;
        let fetcher = CompilerFetcher::new(releases, "compilers/".into()).await;
        let compilers = Compilers::new(fetcher);
        Ok(Self {
            compilers: web::Data::new(compilers),
        })
    }
}

impl Router for SolidityRouter {
    fn register_routes(&self, service_config: &mut web::ServiceConfig) {
<<<<<<< HEAD
        service_config.app_data(self.compilers.clone()).service(
            web::scope("/verify")
                .route("/flatten", web::post().to(flatten::verify))
                .route("/standard_json", web::post().to(standard_json::verify)),
        );
=======
        service_config
            .app_data(self.cache.clone())
            .service(
                web::scope("/verify")
                    .route("/flatten", web::post().to(flatten::verify))
                    .route("/standard_json", web::post().to(standard_json::verify)),
            )
            .route("/versions", web::get().to(version_list::get_version_list));
>>>>>>> d6f59f93
    }
}<|MERGE_RESOLUTION|>--- conflicted
+++ resolved
@@ -27,21 +27,13 @@
 
 impl Router for SolidityRouter {
     fn register_routes(&self, service_config: &mut web::ServiceConfig) {
-<<<<<<< HEAD
-        service_config.app_data(self.compilers.clone()).service(
-            web::scope("/verify")
-                .route("/flatten", web::post().to(flatten::verify))
-                .route("/standard_json", web::post().to(standard_json::verify)),
-        );
-=======
         service_config
-            .app_data(self.cache.clone())
+            .app_data(self.compilers.clone())
             .service(
                 web::scope("/verify")
                     .route("/flatten", web::post().to(flatten::verify))
                     .route("/standard_json", web::post().to(standard_json::verify)),
             )
             .route("/versions", web::get().to(version_list::get_version_list));
->>>>>>> d6f59f93
     }
 }