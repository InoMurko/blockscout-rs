<<<<<<< HEAD
FROM lukemathwalker/cargo-chef:0.1.62-rust-1.74-buster as chef

WORKDIR /app
ARG TARGETARCH
RUN case ${TARGETARCH} in \
        "arm64") TARGETARCH=aarch_64 ;; \
        "amd64") TARGETARCH=x86_64 ;; \
    esac \
    && wget https://github.com/protocolbuffers/protobuf/releases/download/v21.12/protoc-21.12-linux-$TARGETARCH.zip -O ./protoc.zip \
    && unzip protoc.zip \
    && mv ./include/* /usr/include/ \
    && mv ./bin/protoc /usr/bin/protoc

RUN case ${TARGETARCH} in \
        "amd64") TARGETARCH=x86_64 ;; \
    esac \
    && wget https://github.com/grpc-ecosystem/grpc-gateway/releases/download/v2.15.0/protoc-gen-openapiv2-v2.15.0-linux-$TARGETARCH -O ./protoc-gen-openapiv2 \
    && chmod +x protoc-gen-openapiv2 \
    && mv ./protoc-gen-openapiv2 /usr/bin/protoc-gen-openapiv2
=======
FROM ghcr.io/blockscout/services-base:latest as chef
>>>>>>> 5a24012b

FROM chef AS plan
COPY . .
RUN cargo chef prepare --recipe-path recipe.json

FROM chef as cache
COPY --from=plan /app/recipe.json recipe.json
RUN cargo chef cook --release --recipe-path recipe.json

FROM chef AS build

COPY . .
COPY --from=cache /app/target target
COPY --from=cache $CARGO_HOME $CARGO_HOME
RUN cargo build --release

FROM ubuntu:20.04 as run
RUN apt-get update && apt-get install -y libssl1.1 libssl-dev ca-certificates

WORKDIR /app
ENV APP_USER=app
# Processes in a container should not run as root, so we need to create app user
# https://medium.com/@mccode/processes-in-containers-should-not-run-as-root-2feae3f0df3b
RUN groupadd $APP_USER \
    && useradd -g $APP_USER $APP_USER

COPY --from=build /app/target/release/stats-server /app/stats-server
# Change directory access for app user
RUN chown -R $APP_USER:$APP_USER /app
USER app

COPY ./config/charts.json ./config/charts.json

CMD ["./stats-server"]<|MERGE_RESOLUTION|>--- conflicted
+++ resolved
@@ -1,26 +1,4 @@
-<<<<<<< HEAD
-FROM lukemathwalker/cargo-chef:0.1.62-rust-1.74-buster as chef
-
-WORKDIR /app
-ARG TARGETARCH
-RUN case ${TARGETARCH} in \
-        "arm64") TARGETARCH=aarch_64 ;; \
-        "amd64") TARGETARCH=x86_64 ;; \
-    esac \
-    && wget https://github.com/protocolbuffers/protobuf/releases/download/v21.12/protoc-21.12-linux-$TARGETARCH.zip -O ./protoc.zip \
-    && unzip protoc.zip \
-    && mv ./include/* /usr/include/ \
-    && mv ./bin/protoc /usr/bin/protoc
-
-RUN case ${TARGETARCH} in \
-        "amd64") TARGETARCH=x86_64 ;; \
-    esac \
-    && wget https://github.com/grpc-ecosystem/grpc-gateway/releases/download/v2.15.0/protoc-gen-openapiv2-v2.15.0-linux-$TARGETARCH -O ./protoc-gen-openapiv2 \
-    && chmod +x protoc-gen-openapiv2 \
-    && mv ./protoc-gen-openapiv2 /usr/bin/protoc-gen-openapiv2
-=======
 FROM ghcr.io/blockscout/services-base:latest as chef
->>>>>>> 5a24012b
 
 FROM chef AS plan
 COPY . .
